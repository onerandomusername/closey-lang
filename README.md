--- conflicted
+++ resolved
@@ -18,11 +18,7 @@
 Note: This repo has only been tested on Arch Linux, but should work on all other platforms rust supports without much issue.
 
 ## Progress
-<<<<<<< HEAD
 See TODO.md. Everything is highly experimental. Be cautious: code may be explosive.
-=======
-The parser and type checker are done for the first iteration of the language; current work is on the code generator for the C backend. Everything is highly experimental. Be cautious: code may be explosive.
 
 ## Support
-Come to the [official discord server!](https://discord.gg/Gxfr6JDecv)
->>>>>>> ef6815dd
+Come to the [official discord server!](https://discord.gg/Gxfr6JDecv)